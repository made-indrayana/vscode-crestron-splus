--- conflicted
+++ resolved
@@ -6,13 +6,11 @@
 ## Use CTRL+SHIFT+B to compile your S+ code
 # You must enable or disable the platforms you wish to compile for in the settings. By default only 3 series is enabled.
 
-<<<<<<< HEAD
 This extension currently requires that VSCode has opened the containing folder the S+ file(s) are in. As of 0.4.2, the extension will open the folder for you when open a single file, but only if VSCode doesn't have another folder open. If you are getting `No build errors found` messages when building S+ files, make sure you have the opened the containing folder.
-=======
+
 ## 0.5.0
 + Replaced dependency for BrowserPreview extension with internal browser
 * Updated dependencies
->>>>>>> eb5dd9d5
 
 ## 0.4.2
 + When opening a single file, VSCode will now open the containing folder to enable build tasks
